<div align=center><img width="220" height="220" alt="Logo was Loading Faild!" src="https://raw.githubusercontent.com/iGoogle-ink/gopay/main/logo.png"/></div>

# GoPay

#### QQ、微信、支付宝的Golang版本SDK

[![Golang](https://img.shields.io/badge/golang-1.14+-brightgreen.svg)](https://golang.google.cn)
[![GoDoc](https://img.shields.io/badge/doc-go.dev-informational.svg)](https://pkg.go.dev/github.com/iGoogle-ink/gopay)
[![Drone CI](https://cloud.drone.io/api/badges/iGoogle-ink/gopay/status.svg)](https://cloud.drone.io/iGoogle-ink/gopay)
[![GitHub Release](https://img.shields.io/github/v/release/iGoogle-ink/gopay)](https://github.com/iGoogle-ink/gopay/releases)
[![License](https://img.shields.io/github/license/iGoogle-ink/gopay)](https://www.apache.org/licenses/LICENSE-2.0)

--- 

## ★招聘广告★：

有意向的请直接加我微信（文档说明处有我的微信二维码）

- 公司：上海商米科技集团股份有限公司
- 要求：3-5年后端工程师（Golang）
- 地点：上海市杨浦区五角场

--- 

# 一、安装

```bash
$ go get github.com/iGoogle-ink/gopay
```

* #### 查看 GoPay 版本
    * [版本更新记录](https://github.com/iGoogle-ink/gopay/blob/main/release_note.txt)

```go
import (
    "fmt"

    "github.com/iGoogle-ink/gopay"
)

func main() {
    xlog.Debug("GoPay Version: ", gopay.Version)
}
```

---

### 微信支付V3 API

> #### 推荐使用V3接口，官方在V3接口实现未覆盖或gopay未开发的接口，还继续用V2接口，欢迎参与完善V3接口。

* <font color='#07C160' size='4'>基础支付（直连模式）</font>
    * APP下单：client.V3TransactionApp()
    * JSAPI/小程序下单：client.V3TransactionJsapi()
    * Native下单：client.V3TransactionNative()
    * H5下单：client.V3TransactionH5()
    * 查询订单：client.V3TransactionQueryOrder()
    * 关闭订单：client.V3TransactionCloseOrder()
* <font color='#07C160' size='4'>基础支付（服务商模式）</font>
    * APP下单：client.V3PartnerTransactionApp()
    * JSAPI/小程序下单：client.V3PartnerTransactionJsapi()
    * Native下单：client.V3PartnerTransactionNative()
    * H5下单：client.V3PartnerTransactionH5()
    * 查询订单：client.V3PartnerQueryOrder()
    * 关闭订单：client.V3PartnerCloseOrder()
* <font color='#07C160' size='4'>合单支付</font>
    * 合单APP下单：client.V3CombineTransactionApp()
    * 合单JSAPI/小程序下单：client.V3CombineTransactionJsapi()
    * 合单Native下单：client.V3CombineTransactionNative()
    * 合单H5下单：client.V3CombineTransactionH5()
    * 合单查询订单：client.V3CombineQueryOrder()
    * 合单关闭订单：client.V3CombineCloseOrder()
* <font color='#07C160' size='4'>退款</font>
    * 申请退款：client.V3Refund()
    * 查询单笔退款：client.V3RefundQuery()
* <font color='#07C160' size='4'>账单</font>
    * 申请交易账单：client.V3BillTradeBill()
    * 申请资金账单：client.V3BillFundFlowBill()
    * 申请二级商户资金账单：client.V3BillLevel2FundFlowBill()
    * 下载账单：client.V3BillDownLoadBill()
* <font color='#07C160' size='4'>微信支付分</font>
    * 待实现


### 微信支付V2 API

> #### 推荐使用V3接口，官方在V3接口实现未覆盖或gopay未开发的接口，还继续用V2接口。

* 统一下单：client.UnifiedOrder()
    * JSAPI - JSAPI支付（或小程序支付）
    * NATIVE - Native支付
    * APP - app支付
    * MWEB - H5支付
* 提交付款码支付：client.Micropay()
* 查询订单：client.QueryOrder()
* 关闭订单：client.CloseOrder()
* 撤销订单：client.Reverse()
* 申请退款：client.Refund()
* 查询退款：client.QueryRefund()
* 下载对账单：client.DownloadBill()
* 下载资金账单（正式）：client.DownloadFundFlow()
* 交易保障：client.Report()
* 拉取订单评价数据（正式）：client.BatchQueryComment()
* 企业付款（正式）：client.Transfer()
* 查询企业付款（正式）：client.GetTransferInfo()
* 授权码查询OpenId（正式）：client.AuthCodeToOpenId()
* 公众号纯签约（正式）：client.EntrustPublic()
* APP纯签约-预签约接口-获取预签约ID（正式）：client.EntrustAppPre()
* H5纯签约（正式）：client.EntrustH5()
* 支付中签约（正式）：client.EntrustPaying()
* 请求单次分账（正式）：client.ProfitSharing()
* 请求多次分账（正式）：client.MultiProfitSharing()
* 查询分账结果（正式）：client.ProfitSharingQuery()
* 添加分账接收方（正式）：client.ProfitSharingAddReceiver()
* 删除分账接收方（正式）：client.ProfitSharingRemoveReceiver()
* 完结分账（正式）：client.ProfitSharingFinish()
* 分账回退（正式）：client.ProfitSharingReturn()
* 分账回退结果查询（正式）：client.ProfitSharingReturnQuery()
* 企业付款到银行卡API（正式）：client.PayBank()
* 查询企业付款到银行卡API（正式）：client.QueryBank()
* 获取RSA加密公钥API（正式）：client.GetRSAPublicKey()
* 发放现金红包：client.SendCashRed()
* 发放现金裂变红包：client.SendGroupCashRed()
* 发放小程序红包：client.SendAppletRed()
* 查询红包记录：client.QueryRedRecord()
* 自定义方法请求微信API接口：client.PostWeChatAPISelf()

### 微信公共V2 API

* wechat.GetParamSign() => 获取微信支付所需参数里的Sign值（通过支付参数计算Sign值）
* wechat.GetSanBoxParamSign() => 获取微信支付沙箱环境所需参数里的Sign值（通过支付参数计算Sign值）
* wechat.GetMiniPaySign() => 获取微信小程序支付所需要的paySign
* wechat.GetH5PaySign() => 获取微信内H5支付所需要的paySign
* wechat.GetAppPaySign() => 获取APP支付所需要的paySign
* wechat.ParseNotifyToBodyMap() => 解析微信支付异步通知的参数到BodyMap
* wechat.ParseNotify() => 解析微信支付异步通知的参数
* wechat.ParseRefundNotify() => 解析微信退款异步通知的参数
* wechat.VerifySign() => 微信同步返回参数验签或异步通知参数验签
* wechat.Code2Session() => 登录凭证校验：获取微信用户OpenId、UnionId、SessionKey
* wechat.GetAppletAccessToken() => 获取微信小程序全局唯一后台接口调用凭据
* wechat.GetAppletPaidUnionId() => 微信小程序用户支付完成后，获取该用户的 UnionId，无需用户授权
* wechat.GetPublicUserInfo() => 微信公众号：获取用户基本信息
* wechat.GetPublicUserInfoBatch() => 微信公众号：批量获取用户基本信息
* wechat.DecryptOpenDataToStruct() => 加密数据，解密到指定结构体
* wechat.DecryptOpenDataToBodyMap() => 加密数据，解密到 BodyMap
* wechat.GetOpenIdByAuthCode() => 授权码查询openid
* wechat.GetOauth2AccessToken() => 微信第三方登录，code 换取 access_token
* wechat.RefreshOauth2AccessToken() => 刷新微信第三方登录后，获取到的 access_token
* wechat.CheckOauth2AccessToken() => 检验授权凭证（access_token）是否有效
* wechat.GetOauth2UserInfo() => 微信开放平台：获取用户个人信息
* wechat.DecryptRefundNotifyReqInfo() => 解密微信退款异步通知的加密数据

---

### QQ支付API

* 提交付款码支付：client.MicroPay()
* 撤销订单：client.Reverse()
* 统一下单：client.UnifiedOrder()
* 订单查询：client.OrderQuery()
* 关闭订单：client.CloseOrder()
* 申请退款：client.Refund()
* 退款查询：client.RefundQuery()
* 交易账单：client.StatementDown()
* 资金账单：client.AccRoll()
* 创建现金红包（未测试可用性）：client.SendCashRed()
* 对账单下载（未测试可用性）：client.DownloadRedListFile()
* 查询红包详情（未测试可用性）：client.QueryRedInfo()
* 自定义方法请求微信API接口：client.PostQQAPISelf()

### QQ公共API

* qq.ParseNotifyToBodyMap() => 解析QQ支付异步通知的结果到BodyMap
* qq.ParseNotify() => 解析QQ支付异步通知的参数
* qq.VerifySign() => QQ同步返回参数验签或异步通知参数验签

---

### 支付宝支付API

> #### 因支付宝接口太多，如没实现的接口，还请开发者自行调用client.PostAliPayAPISelfV2()方法实现！请参考 client_test.go 内的 TestClient_PostAliPayAPISelfV2() 方法

> #### 希望有时间的伙伴儿Fork完后，积极提Pull Request，一起完善支付宝各个类别下的接口到相应的go文件中

* 支付宝接口自行实现方法：client.PostAliPayAPISelfV2()
* 网页&移动应用 - <font color='#027AFF' size='4'>支付API</font>
    * 统一收单交易支付接口（商家扫用户付款码）：client.TradePay()
    * 统一收单线下交易预创建（用户扫商品收款码）：client.TradePrecreate()
    * APP支付接口2.0（APP支付）：client.TradeAppPay()
    * 手机网站支付接口2.0（手机网站支付）：client.TradeWapPay()
    * 统一收单下单并支付页面接口（电脑网站支付）：client.TradePagePay()
    * 统一收单交易创建接口（小程序支付）：client.TradeCreate()
    * 统一收单线下交易查询：client.TradeQuery()
    * 统一收单交易撤销接口：client.TradeCancel()
    * 统一收单交易关闭接口：client.TradeClose()
    * 统一收单交易退款接口：client.TradeRefund()
    * 统一收单退款页面接口：client.TradePageRefund()
    * 统一收单交易退款查询：client.TradeFastPayRefundQuery()
    * 统一收单交易结算接口：client.TradeOrderSettle()
* 网页&移动应用 - <font color='#027AFF' size='4'>资金API</font>
<<<<<<< HEAD
    * 单笔转账接口：client.FundTransUniTransfer()
    * 查询转账订单接口: client.FundTransOrderQuery()
    * 支付宝资金账户资产查询接口：client.FundAccountQuery()
    * 转账业务单据查询接口：client.FundTransCommonQuery()
    * 资金退回接口: client.FundTransRefund()
    * 资金授权冻结接口: client.FundAuthOrderFreeze()
    * 资金授权发码接口: client.FundAuthOrderVoucherCreate()
    * 线上资金授权冻结接口: client:FundAuthOrderAppFreeze()
    * 资金授权解冻接口: client.FundAuthOrderUnfreeze()
    * 资金授权操作查询接口: client.FundAuthOperationDetailQuery()
    * 资金授权撤销接口: client.FundAuthOperationCancel()
    * 批次下单接口: client.FundBatchCreate()
    * 批量转账关单接口: client.FundBatchClose()
    * 现金红包无线支付接口: client.FundTransAppPay()
=======
  * 单笔转账接口：client.FundTransUniTransfer()
  * 查询转账订单接口: client.FundTransOrderQuery()
  * 支付宝资金账户资产查询接口：client.FundAccountQuery()
  * 转账业务单据查询接口：client.FundTransCommonQuery()
  * 资金退回接口: client.FundTransRefund()
  * 资金授权冻结接口: client.FundAuthOrderFreeze()
  * 资金授权发码接口: client.FundAuthOrderVoucherCreate()
  * 线上资金授权冻结接口: client:FundAuthOrderAppFreeze()
  * 资金授权解冻接口: client.FundAuthOrderUnfreeze()
  * 资金授权操作查询接口: client.FundAuthOperationDetailQuery()
  * 资金授权撤销接口: client.FundAuthOperationCancel()
  * 批次下单接口: client.FundBatchCreate()
  * 批量转账关单接口: client.FundBatchClose()
  * 批量转账明细查询接口: client.FundBatchDetailQuery()
  * 现金红包无线支付接口: client.FundTransAppPay()
>>>>>>> 9e132681
* 网页&移动应用 - <font color='#027AFF' size='4'>会员API</font>
    * 支付宝会员授权信息查询接口（App支付宝登录）：client.UserInfoShare()
    * 身份认证初始化服务：client.UserCertifyOpenInit()
    * 身份认证开始认证（获取认证链接）：client.UserCertifyOpenCertify()
    * 身份认证记录查询：client.UserCertifyOpenQuery()
* 网页&移动应用 - <font color='#027AFF' size='4'>工具类API</font>
    * 用户登陆授权：client.UserInfoAuth()
    * 换取授权访问令牌（获取access_token，user_id等信息）：client.SystemOauthToken()
    * 换取应用授权令牌（获取app_auth_token，auth_app_id，user_id等信息）：client.OpenAuthTokenApp()
* 网页&移动应用 - <font color='#027AFF' size='4'>芝麻信用API</font>
    * 获取芝麻信用分：client.ZhimaCreditScoreGet()（失效）
* 网页&移动应用 - <font color='#027AFF' size='4'>财务API</font>
    * 支付宝商家账户当前余额查询：client.DataBillBalanceQuery()（失效）
    * 查询对账单下载地址：client.DataBillDownloadUrlQuery()

### 支付宝公共API

* alipay.GetCertSN() => 获取证书SN号（app_cert_sn、alipay_cert_sn）
* alipay.GetRootCertSN() => 获取证书SN号（alipay_root_cert_sn）
* alipay.GetRsaSign() => 获取支付宝参数签名（参数sign值）
* alipay.SystemOauthToken() => 换取授权访问令牌（得到access_token，user_id等信息）
* alipay.FormatPrivateKey() => 格式化应用私钥
* alipay.FormatPublicKey() => 格式化支付宝公钥
* alipay.FormatURLParam() => 格式化支付宝请求URL参数
* alipay.ParseNotifyToBodyMap() => 解析支付宝支付异步通知的参数到BodyMap
* alipay.ParseNotifyByURLValues() => 通过 url.Values 解析支付宝支付异步通知的参数到BodyMap
* alipay.VerifySign() => 支付宝异步通知参数验签
* alipay.VerifySignWithCert() => 支付宝异步通知参数验签（证书方式）
* alipay.VerifySyncSign() => 支付宝同步返回参数验签
* alipay.DecryptOpenDataToStruct() => 解密支付宝开放数据到 结构体
* alipay.DecryptOpenDataToBodyMap() => 解密支付宝开放数据到 BodyMap
* alipay.MonitorHeartbeatSyn() => 验签接口

---

# 二、文档说明

* [GoDoc](https://godoc.org/github.com/iGoogle-ink/gopay)
* QQ支付 使用方法请参考微信的
* 所有方法，如有问题，请仔细查看 wechat/client_test.go、alipay/client_test.go 或 examples
* 有问题请加QQ群（加群验证答案：gopay），微信加好友拉群（微信群比较活跃）。在此，非常感谢那些加群后，提出意见和反馈问题的同志们！

QQ群：
<img width="226" height="300" src="https://raw.githubusercontent.com/iGoogle-ink/gopay/main/qq_gopay.png"/>
加微信拉群：
<img width="226" height="300" src="https://raw.githubusercontent.com/iGoogle-ink/gopay/main/wechat_jerry.png"/>

---

## 1、初始化GoPay客户端并做配置（HTTP请求均默认设置tls.Config{InsecureSkipVerify: true}）

* #### 微信V3（推荐）

> 注意：V3 版本接口持续增加中，并未做沙箱支付，测试请用1分钱测试法

> 具体使用介绍，请参考 `gopay/wechat/v3/client_test.go`

```go
import (
	"github.com/iGoogle-ink/gopay/wechat/v3"
)

// NewClientV3 初始化微信客户端 V3
//	appid：appid 或者服务商模式的 sp_appid
//	mchid：商户ID 或者服务商模式的 sp_mchid
// 	serialNo：商户证书的证书序列号
//	apiV3Key：apiV3Key，商户平台获取
//	pkContent：私钥 apiclient_key.pem 读取后的内容
client, err = NewClientV3(Appid, MchId, SerialNo, ApiV3Key, PKContent)
if err != nil {
    xlog.Error(err)
    return
}

// 自动验签
// 注意：未获取到微信平台公钥时，不要开启，请调用 client.GetPlatformCerts() 获取微信平台公钥（此接口只需调用一次，获取到微信平台公钥后自行保存）
//client.AutoVerifySign("微信平台公钥")

// 打开Debug开关，输出日志
client.DebugSwitch = gopay.DebugOff
```

* #### 微信V2

微信官方文档：[官方文档](https://pay.weixin.qq.com/wiki/doc/api/index.html)

> 注意：微信支付下单等操作可用沙箱环境测试是否成功，但真正支付时，请使用正式环境 isProd = true，不然会报错。

> 微信证书现已支持二选一：只传 apiclient_cert.pem 和 apiclient_key.pem 或者只传 apiclient_cert.p12

```go
import (
	"github.com/iGoogle-ink/gopay/wechat"
)

// 初始化微信客户端
//    appId：应用ID
//    mchId：商户ID
//    apiKey：API秘钥值
//    isProd：是否是正式环境
client := wechat.NewClient("wxdaa2ab9ef87b5497", mchId, apiKey, false)

// 打开Debug开关，输出请求日志，默认关闭
client.DebugSwitch = gopay.DebugOn

// 设置国家：不设置默认 中国国内
//    wechat.China：中国国内
//    wechat.China2：中国国内备用
//    wechat.SoutheastAsia：东南亚
//    wechat.Other：其他国家
client.SetCountry(wechat.China)

// 添加微信证书 Path 路径
//    certFilePath：apiclient_cert.pem 路径
//    keyFilePath：apiclient_key.pem 路径
//    pkcs12FilePath：apiclient_cert.p12 路径
//    返回err
client.AddCertFilePath()

// 添加微信证书内容 Content
//	certFileContent：apiclient_cert.pem 内容
//	keyFileContent：apiclient_key.pem 内容
//	pkcs12FileContent：apiclient_cert.p12 内容
//	返回err
client.AddCertFileContent()
```

* #### 支付宝

支付宝官方文档：[官方文档](https://openhome.alipay.com/docCenter/docCenter.htm)

支付宝RSA秘钥生成文档：[生成RSA密钥](https://opendocs.alipay.com/open/291/105971) （推荐使用 RSA2）

沙箱环境使用说明：[文档地址](https://opendocs.alipay.com/open/200/105311)

```go
import (
    "github.com/iGoogle-ink/gopay/alipay"
)

// 初始化支付宝客户端
//    appId：应用ID
//    privateKey：应用私钥，支持PKCS1和PKCS8
//    isProd：是否是正式环境
client := alipay.NewClient("2016091200494382", privateKey, false)

// 打开Debug开关，输出日志，默认关闭
client.DebugSwitch = gopay.DebugOn

// 设置支付宝请求 公共参数
//    注意：具体设置哪些参数，根据不同的方法而不同，此处列举出所有设置参数
client.SetLocation().                       // 设置时区，不设置或出错均为默认服务器时间
    SetPrivateKeyType().                    // 设置 支付宝 私钥类型，alipay.PKCS1 或 alipay.PKCS8，默认 PKCS1
    SetAliPayRootCertSN().                  // 设置支付宝根证书SN，通过 alipay.GetRootCertSN() 获取
    SetAppCertSN().                         // 设置应用公钥证书SN，通过 alipay.GetCertSN() 获取
    SetAliPayPublicCertSN().                // 设置支付宝公钥证书SN，通过 alipay.GetCertSN() 获取
    SetCharset("utf-8").                    // 设置字符编码，不设置默认 utf-8
    SetSignType(alipay.RSA2).               // 设置签名类型，不设置默认 RSA2
    SetReturnUrl("https://www.fumm.cc").  // 设置返回URL
    SetNotifyUrl("https://www.fumm.cc").  // 设置异步通知URL
    SetAppAuthToken().                      // 设置第三方应用授权
    SetAuthToken()                          // 设置个人信息授权

// 证书路径
err := client.SetCertSnByPath("appCertPublicKey.crt", "alipayRootCert.crt", "alipayCertPublicKey_RSA2.crt")
// 证书内容
err := client.SetCertSnByContent("appCertPublicKey bytes", "alipayRootCert bytes", "alipayCertPublicKey_RSA2 bytes")
```

## 2、初始化并赋值BodyMap（client的方法所需的入参）

* #### 微信请求参数
* #### 微信接口通用参数（mch_id、appid、sign）无需传入，client 请求时会默认处理

具体参数请根据不同接口查看：[微信支付接口文档](https://pay.weixin.qq.com/wiki/doc/api/index.html)

```go
import (
    "github.com/iGoogle-ink/gopay/pkg/util"
	"github.com/iGoogle-ink/gopay/wechat"
)

// 初始化 BodyMap
bm := make(gopay.BodyMap)
bm.Set("nonce_str", util.GetRandomString(32)).
    Set("body", "H5支付").
    Set("out_trade_no", number).
    Set("total_fee", 1).
    Set("spbill_create_ip", "127.0.0.1").
    Set("notify_url", "https://www.fumm.cc").
    Set("trade_type", TradeType_H5).
    Set("device_info", "WEB").
    Set("sign_type", SignType_MD5).
    SetBodyMap("scene_info", func(bm gopay.BodyMap) {
        bm.SetBodyMap("h5_info", func(bm gopay.BodyMap) {
            bm.Set("type", "Wap")
            bm.Set("wap_url", "https://www.fumm.cc")
            bm.Set("wap_name", "H5测试支付")
        })
    }) /*.Set("openid", "o0Df70H2Q0fY8JXh1aFPIRyOBgu8")*/

// 参数 sign ，可单独生成赋值到BodyMap中；也可不传sign参数，client内部会自动获取
// 如需单独赋值 sign 参数，需通过下面方法，最后获取sign值并在最后赋值此参数
sign := wechat.GetParamSign("wxdaa2ab9ef87b5497", mchId, apiKey, body)
// sign, _ := wechat.GetSanBoxParamSign("wxdaa2ab9ef87b5497", mchId, apiKey, body)
bm.Set("sign", sign)
```

* #### 支付宝请求参数

具体参数请根据不同接口查看：[支付宝支付API接口文档](https://opendocs.alipay.com/apis/api_1/alipay.trade.wap.pay)

```go
// 初始化 BodyMap
bm := make(gopay.BodyMap)
bm.Set("subject", "手机网站测试支付").
    Set("out_trade_no", "GZ201909081743431443").
    Set("quit_url", "https://www.fumm.cc").
    Set("total_amount", "100.00").
    Set("product_code", "QUICK_WAP_WAY")
```

## 3、client 方法调用

* #### 微信V3 client（推荐）

```go
// 直连商户
wxRsp, err := client.V3TransactionApp(bm)
wxRsp, err := client.V3TransactionJsapi(bm)
wxRsp, err := client.V3TransactionNative(bm)
wxRsp, err := client.V3TransactionH5(bm)
wxRsp, err := client.V3TransactionQueryOrder(bm)
wxRsp, err := client.V3TransactionCloseOrder(bm)

// 服务商
wxRsp, err := client.V3PartnerTransactionApp(bm)
wxRsp, err := client.V3PartnerTransactionJsapi(bm)
wxRsp, err := client.V3PartnerTransactionNative(bm)
wxRsp, err := client.V3PartnerTransactionH5(bm)
wxRsp, err := client.V3PartnerQueryOrder(bm)
wxRsp, err := client.V3PartnerCloseOrder(bm)

// 合单
wxRsp, err := client.V3CombineTransactionApp(bm)
wxRsp, err := client.V3CombineTransactionJsapi(bm)
wxRsp, err := client.V3CombineTransactionNative(bm)
wxRsp, err := client.V3CombineTransactionH5(bm)
wxRsp, err := client.V3CombineQueryOrder(bm)
wxRsp, err := client.V3CombineCloseOrder(bm)
```

* #### 微信V2 client

```go
wxRsp, err := client.UnifiedOrder(bm)
wxRsp, err := client.Micropay(bm)
wxRsp, err := client.QueryOrder(bm)
wxRsp, err := client.CloseOrder(bm)
wxRsp, err := client.Reverse(bm, "apiclient_cert.pem", "apiclient_key.pem", "apiclient_cert.p12")
wxRsp, err := client.Refund(bm, "apiclient_cert.pem", "apiclient_key.pem", "apiclient_cert.p12")
wxRsp, err := client.QueryRefund(bm)
wxRsp, err := client.DownloadBill(bm)
wxRsp, err := client.DownloadFundFlow(bm, "apiclient_cert.pem", "apiclient_key.pem", "apiclient_cert.p12")
wxRsp, err := client.BatchQueryComment(bm, "apiclient_cert.pem", "apiclient_key.pem", "apiclient_cert.p12")
wxRsp, err := client.Transfer(bm, "apiclient_cert.pem", "apiclient_key.pem", "apiclient_cert.p12")
```

* #### 支付宝 client

```go
// 手机网站支付是通过服务端获取支付URL后，然后返回给客户端，请求URL地址即可打开支付页面
payUrl, err := client.TradeWapPay(bm)

// 电脑网站支付是通过服务端获取支付URL后，然后返回给客户端，请求URL地址即可打开支付页面
payUrl, err := client.TradePagePay(bm)

// APP支付是通过服务端获取支付参数后，然后通过Android/iOS客户端的SDK调用支付功能
payParam, err := client.TradeAppPay(bm)

// 商家使用扫码枪等条码识别设备扫描用户支付宝钱包上的条码/二维码，完成收款
aliRsp, err := client.TradePay(bm)

// 支付宝小程序支付时 buyer_id 为必传参数，需要提前获取，获取方法如下两种
//    1、alipay.SystemOauthToken()     返回取值：rsp.SystemOauthTokenResponse.UserId
//    2、client.SystemOauthToken()    返回取值：aliRsp.SystemOauthTokenResponse.UserId
aliRsp, err := client.TradeCreate(bm)
aliRsp, err := client.TradeQuery(bm)
aliRsp, err := client.TradeClose(bm)
aliRsp, err := client.TradeCancel(bm)
aliRsp, err := client.TradeRefund(bm)
aliRsp, err := client.TradePageRefund(bm)
aliRsp, err := client.TradeFastPayRefundQuery(bm)
aliRsp, err := client.TradeOrderSettle(bm)
aliRsp, err := client.TradePrecreate(bm)
aliRsp, err := client.FundTransUniTransfer(bm)
aliRsp, err := client.FundTransCommonQuery(bm)
aliRsp, err := client.FundAccountQuery(bm)
aliRsp, err := client.SystemOauthToken(bm)
aliRsp, err := client.OpenAuthTokenApp(bm)
aliRsp, err := client.ZhimaCreditScoreGet(bm)
aliRsp, err := client.UserCertifyOpenInit(bm)
aliRsp, err := client.UserCertifyOpenCertify(bm)
aliRsp, err := client.UserCertifyOpenQuery(bm)
```

## 4、微信统一下单后，获取微信小程序支付、APP支付、微信内H5支付所需要的 paySign

* #### 微信V3（推荐）

小程序调起支付API：[小程序调起支付API](https://pay.weixin.qq.com/wiki/doc/apiv3/apis/chapter3_5_4.shtml)

APP调起支付API：[APP调起支付API](https://pay.weixin.qq.com/wiki/doc/apiv3/apis/chapter3_2_4.shtml)

JSAPI调起支付API：[JSAPI调起支付API](https://pay.weixin.qq.com/wiki/doc/apiv3/apis/chapter3_1_4.shtml)

H5调起支付API：[H5调起支付API](https://pay.weixin.qq.com/wiki/doc/apiv3/apis/chapter3_3_4.shtml)

```go
// jsapi
jsapi, err := client.PaySignOfJSAPI("prepayid")
// app
app, err := client.PaySignOfApp("prepayid")
// 小程序
applet, err := client.PaySignOfApplet("prepayid")
```

* #### 微信V2

微信小程序支付官方文档：[微信小程序支付API](https://developers.weixin.qq.com/miniprogram/dev/api/open-api/payment/wx.requestPayment.html)

APP支付官方文档：[APP端调起支付的参数列表文档](https://pay.weixin.qq.com/wiki/doc/api/app/app.php?chapter=9_12)

微信内H5支付官方文档：[微信内H5支付文档](https://pay.weixin.qq.com/wiki/doc/api/wxpay/ch/pay/OfficialPayMent/chapter5_5.shtml)

```go
import (
	"github.com/iGoogle-ink/gopay/wechat"
)

// ====微信小程序 paySign====
timeStamp := strconv.FormatInt(time.Now().Unix(), 10)
packages := "prepay_id=" + wxRsp.PrepayId   // 此处的 wxRsp.PrepayId ,统一下单成功后得到
// 获取微信小程序支付的 paySign
//    appId：AppID
//    nonceStr：随机字符串
//    packages：统一下单成功后拼接得到的值
//    signType：签名方式，务必与统一下单时用的签名方式一致
//    timeStamp：时间
//    apiKey：API秘钥值
paySign := wechat.GetMiniPaySign(AppID, wxRsp.NonceStr, packages, wechat.SignType_MD5, timeStamp, apiKey)

// ====APP支付 paySign====
timeStamp := strconv.FormatInt(time.Now().Unix(), 10)
// 获取APP支付的 paySign
// 注意：package 参数因为是固定值，无需开发者再传入
//    appId：AppID
//    partnerid：partnerid
//    nonceStr：随机字符串
//    prepayId：统一下单成功后得到的值
//    signType：签名方式，务必与统一下单时用的签名方式一致
//    timeStamp：时间
//    apiKey：API秘钥值
paySign := wechat.GetAppPaySign(appid, partnerid, wxRsp.NonceStr, wxRsp.PrepayId, wechat.SignType_MD5, timeStamp, apiKey)

// ====微信内H5支付 paySign====
timeStamp := strconv.FormatInt(time.Now().Unix(), 10)
packages := "prepay_id=" + wxRsp.PrepayId   // 此处的 wxRsp.PrepayId ,统一下单成功后得到
// 获取微信内H5支付 paySign
//    appId：AppID
//    nonceStr：随机字符串
//    packages：统一下单成功后拼接得到的值
//    signType：签名方式，务必与统一下单时用的签名方式一致
//    timeStamp：时间
//    apiKey：API秘钥值
paySign := wechat.GetH5PaySign(AppID, wxRsp.NonceStr, packages, wechat.SignType_MD5, timeStamp, apiKey)
```

## 5、同步返回参数验签Sign、异步通知参数解析和验签Sign、异步通知返回

异步参数需要先解析，解析出来的结构体或BodyMap再验签

[Gin Web框架](https://github.com/gin-gonic/gin)

[Echo Web框架](https://github.com/labstack/echo)

异步通知处理完后，需回复平台固定数据

* #### 微信V3（推荐）

```go
import (
	"github.com/iGoogle-ink/gopay/wechat"
    "github.com/iGoogle-ink/gopay/pkg/xlog"
)

// ========同步微信V3支付验签========
wxRsp, err := client.V3TransactionJsapi(bm)
if err != nil {
    xlog.Error(err)
    return
}
err = wechat.V3VerifySign(wxRsp.SignInfo.HeaderTimestamp, wxRsp.SignInfo.HeaderNonce, wxRsp.SignInfo.SignBody, wxRsp.SignInfo.HeaderSignature, WxPkContent)
if err != nil {
    xlog.Error(err)
    return
}

// ========异步通知验签========
notifyReq, err := wechat.V3ParseNotify()
if err != nil {
    xlog.Error(err)
    return
}
err = notifyReq.VerifySign(WxPkContent)
if err != nil {
    xlog.Error(err)
    return
}
// ========异步通知解密========
// 普通支付通知解密
result, err := notifyReq.DecryptCipherText(apiV3Key)
// 合单支付通知解密
result, err := notifyReq.DecryptCombineCipherText(apiV3Key)
// 退款通知解密
result, err := notifyReq.DecryptRefundCipherText(apiV3Key)

// ========异步通知应答========
// 退款通知http应答码为200且返回状态码为SUCCESS才会当做商户接收成功，否则会重试。
// 注意：重试过多会导致微信支付端积压过多通知而堵塞，影响其他正常通知。

// 此写法是 gin 框架返回微信的写法
c.JSON(http.StatusOK, &wechat.V3NotifyRsp{Code: gopay.SUCCESS, Message: "成功"})
// 此写法是 echo 框架返回微信的写法
return c.JSON(http.StatusOK, &wechat.V3NotifyRsp{Code: gopay.SUCCESS, Message: "成功"})
```

* #### 微信V2

```go
import (
	"github.com/iGoogle-ink/gopay"
	"github.com/iGoogle-ink/gopay/wechat"
)

// ====同步返回参数验签Sign====
wxRsp, err := client.UnifiedOrder(bm)
// 微信同步返回参数验签或异步通知参数验签
//    apiKey：API秘钥值
//    signType：签名类型（调用API方法时填写的类型）
//    bean：微信同步返回的结构体 wxRsp 或 异步通知解析的结构体 notifyReq
//    返回参数 ok：是否验签通过
//    返回参数 err：错误信息
ok, err := wechat.VerifySign(apiKey, wechat.SignType_MD5, wxRsp)

// ====支付异步通知参数解析和验签Sign====
// 解析支付异步通知的参数
//    req：*http.Request
//    ctx.Request   是 gin 框架的获取 *http.Request
//    ctx.Request() 是 echo 框架的获取 *http.Request
//    返回参数 notifyReq：通知的参数
//    返回参数 err：错误信息
notifyReq, err := wechat.ParseNotifyToBodyMap(ctx.Request)

// 验签操作
ok, err := wechat.VerifySign(apiKey, wechat.SignType_MD5, notifyReq)

// ====退款异步通知参数解析，退款通知无sign，不用验签====
// 
// 解析退款异步通知的参数，解析出来的 req_info 是加密数据，需解密
//    req：*http.Request
//    ctx.Request   是 gin 框架的获取 *http.Request
//    ctx.Request() 是 echo 框架的获取 *http.Request
//    返回参数 notifyReq：通知的参数
//    返回参数 err：错误信息
notifyReq, err := wechat.ParseNotifyToBodyMap(c.Request)
 或
notifyReq, err := wechat.ParseRefundNotify(c.Request)

// ==解密退款异步通知的加密参数 req_info ==
refundNotify, err := wechat.DecryptRefundNotifyReqInfo(notifyReq.ReqInfo, apiKey)

// ==异步通知，返回给微信平台的信息==
rsp := new(wechat.NotifyResponse) // 回复微信的数据
rsp.ReturnCode = gopay.SUCCESS
rsp.ReturnMsg = gopay.OK

// 此写法是 gin 框架返回微信的写法
c.String(http.StatusOK, "%s", rsp.ToXmlString())
// 此写法是 echo 框架返回微信的写法
return c.String(http.StatusOK, rsp.ToXmlString())
```

* #### 支付宝

注意：APP支付、手机网站支付、电脑网站支付 暂不支持同步返回验签

支付宝支付后的同步/异步通知验签文档：[支付结果通知](https://opendocs.alipay.com/open/200/106120)

```go
import (
	"github.com/iGoogle-ink/gopay/alipay"
)

// ====同步返回参数验签Sign====
aliRsp, err := client.TradePay(bm)
// 支付宝同步返回验签
//    注意：APP支付，手机网站支付，电脑网站支付 暂不支持同步返回验签
//    aliPayPublicKey：支付宝平台获取的支付宝公钥
//    signData：待验签参数，aliRsp.SignData
//    sign：待验签sign，aliRsp.Sign
//    返回参数ok：是否验签通过
//    返回参数err：错误信息
ok, err := alipay.VerifySyncSign(aliPayPublicKey, aliRsp.SignData, aliRsp.Sign)
//    aliPayPublicKeyCert：支付宝公钥证书存放路径 alipayCertPublicKey_RSA2.crt 或文件内容[]byte
ok, err := alipay.VerifySyncSignWithCert(aliPayPublicKeyCert, aliRsp.SignData, aliRsp.Sign)

// ====异步通知参数解析和验签Sign====
// 解析异步通知的参数
//    req：*http.Request
//    返回参数 notifyReq：通知的参数
//    返回参数 err：错误信息
notifyReq, err = alipay.ParseNotifyToBodyMap(c.Request())     // c.Request()是 echo 框架的获取
 或
notifyReq, err = alipay.ParseNotifyByURLValues()

// 验签操作
ok, err = alipay.VerifySign(aliPayPublicKey, notifyReq)
// 证书验签操作
ok, err = alipay.VerifySignWithCert("alipayCertPublicKey_RSA2.crt", notifyReq)

// ==异步通知，返回支付宝平台的信息==
//    文档：https://opendocs.alipay.com/open/203/105286
//    程序执行完后必须打印输出“success”（不包含引号）。如果商户反馈给支付宝的字符不是success这7个字符，支付宝服务器会不断重发通知，直到超过24小时22分钟。一般情况下，25小时以内完成8次通知（通知的间隔频率一般是：4m,10m,10m,1h,2h,6h,15h）

// 此写法是 gin 框架返回支付宝的写法
c.String(http.StatusOK, "%s", "success")
// 此写法是 echo 框架返回支付宝的写法
return c.String(http.StatusOK, "success")
```

## 6、微信、支付宝 公共API（仅部分说明）

* #### 微信V2 公共API

官方文档：[code2Session](https://developers.weixin.qq.com/miniprogram/dev/api-backend/open-api/login/auth.code2Session.html)

button按钮获取手机号码：[button组件文档](https://developers.weixin.qq.com/miniprogram/dev/component/button.html)

微信解密算法文档：[解密算法文档](https://developers.weixin.qq.com/miniprogram/dev/framework/open-ability/signature.html)

```go
import (
	"github.com/iGoogle-ink/gopay/wechat"
)

// 获取微信小程序用户的OpenId、SessionKey、UnionId
//    appId：微信小程序的APPID
//    appSecret：微信小程序的AppSecret
//    wxCode：小程序调用wx.login 获取的code
sessionRsp, err := wechat.Code2Session(appId, appSecret, wxCode)

// ====解密微信加密数据到指定结构体====

//小程序获取手机号
data := "Kf3TdPbzEmhWMuPKtlKxIWDkijhn402w1bxoHL4kLdcKr6jT1jNcIhvDJfjXmJcgDWLjmBiIGJ5acUuSvxLws3WgAkERmtTuiCG10CKLsJiR+AXVk7B2TUQzsq88YVilDz/YAN3647REE7glGmeBPfvUmdbfDzhL9BzvEiuRhABuCYyTMz4iaM8hFjbLB1caaeoOlykYAFMWC5pZi9P8uw=="
iv := "Cds8j3VYoGvnTp1BrjXdJg=="
session := "lyY4HPQbaOYzZdG+JcYK9w=="
phone := new(wechat.UserPhone)
// 解密开放数据
//    encryptedData：包括敏感数据在内的完整用户信息的加密数据，小程序获取到
//    iv：加密算法的初始向量，小程序获取到
//    sessionKey：会话密钥，通过 wechat.Code2Session() 方法获取到
//    beanPtr：需要解析到的结构体指针，操作完后，声明的结构体会被赋值
err := wechat.DecryptOpenDataToStruct(data, iv, session, phone)
xlog.Debug(*phone)
// 获取微信小程序用户信息
sessionKey := "tiihtNczf5v6AKRyjwEUhQ=="
encryptedData := "CiyLU1Aw2KjvrjMdj8YKliAjtP4gsMZMQmRzooG2xrDcvSnxIMXFufNstNGTyaGS9uT5geRa0W4oTOb1WT7fJlAC+oNPdbB+3hVbJSRgv+4lGOETKUQz6OYStslQ142dNCuabNPGBzlooOmB231qMM85d2/fV6ChevvXvQP8Hkue1poOFtnEtpyxVLW1zAo6/1Xx1COxFvrc2d7UL/lmHInNlxuacJXwu0fjpXfz/YqYzBIBzD6WUfTIF9GRHpOn/Hz7saL8xz+W//FRAUid1OksQaQx4CMs8LOddcQhULW4ucetDf96JcR3g0gfRK4PC7E/r7Z6xNrXd2UIeorGj5Ef7b1pJAYB6Y5anaHqZ9J6nKEBvB4DnNLIVWSgARns/8wR2SiRS7MNACwTyrGvt9ts8p12PKFdlqYTopNHR1Vf7XjfhQlVsAJdNiKdYmYVoKlaRv85IfVunYzO0IKXsyl7JCUjCpoG20f0a04COwfneQAGGwd5oa+T8yO5hzuyDb/XcxxmK01EpqOyuxINew=="
iv2 := "r7BXXKkLb8qrSNn05n0qiA=="

// 微信小程序 用户信息
userInfo := new(wechat.AppletUserInfo)
err = wechat.DecryptOpenDataToStruct(encryptedData, iv2, sessionKey, userInfo)
xlog.Debug(*userInfo)

data := "Kf3TdPbzEmhWMuPKtlKxIWDkijhn402w1bxoHL4kLdcKr6jT1jNcIhvDJfjXmJcgDWLjmBiIGJ5acUuSvxLws3WgAkERmtTuiCG10CKLsJiR+AXVk7B2TUQzsq88YVilDz/YAN3647REE7glGmeBPfvUmdbfDzhL9BzvEiuRhABuCYyTMz4iaM8hFjbLB1caaeoOlykYAFMWC5pZi9P8uw=="
iv := "Cds8j3VYoGvnTp1BrjXdJg=="
session := "lyY4HPQbaOYzZdG+JcYK9w=="

// 解密开放数据到 BodyMap
//    encryptedData:包括敏感数据在内的完整用户信息的加密数据
//    iv:加密算法的初始向量
//    sessionKey:会话密钥
bm, err := wechat.DecryptOpenDataToBodyMap(data, iv, session)
if err != nil {
     xlog.Debug("err:", err)
     return
}
xlog.Debug("WeChatUserPhone:", bm)
```

* #### 支付宝 公共API

支付宝换取授权访问令牌文档：[换取授权访问令牌](https://opendocs.alipay.com/apis/api_9/alipay.system.oauth.token)

获取用户手机号文档：[获取用户手机号](https://opendocs.alipay.com/mini/api/getphonenumber)

支付宝加解密文档：[AES配置文档](https://opendocs.alipay.com/mini/introduce/aes) ，[AES加解密文档](https://opendocs.alipay.com/open/common/104567)
```go
import (
	"github.com/iGoogle-ink/gopay/alipay"
)

// 换取授权访问令牌（默认使用utf-8，RSA2）
//    appId：应用ID
//    privateKey：应用私钥，支持PKCS1和PKCS8
//    grantType：值为 authorization_code 时，代表用code换取；值为 refresh_token 时，代表用refresh_token换取，传空默认code换取
//    codeOrToken：支付宝授权码或refresh_token
rsp, err := alipay.SystemOauthToken(appId, privateKey, grantType, codeOrToken)

// 解密支付宝开放数据带到指定结构体
//    以小程序获取手机号为例
phone := new(alipay.UserPhone)
// 解密支付宝开放数据
//    encryptedData:包括敏感数据在内的完整用户信息的加密数据
//    secretKey:AES密钥，支付宝管理平台配置
//    beanPtr:需要解析到的结构体指针
err := alipay.DecryptOpenDataToStruct(encryptedData, secretKey, phone)
xlog.Debug(*phone)
```

## 赞赏多少是您的心意，感谢！

<font color='#07C160' size='4'>微信：</font>
<img width="200" height="200" src="https://raw.githubusercontent.com/iGoogle-ink/gopay/main/zanshang_wx.png"/>
<font color='#027AFF' size='4'>支付宝：</font>
<img width="200" height="200" src="https://raw.githubusercontent.com/iGoogle-ink/gopay/main/zanshang_zfb.png"/>

## License

```
Copyright 2019 Jerry

Licensed under the Apache License, Version 2.0 (the "License");
you may not use this file except in compliance with the License.
You may obtain a copy of the License at

    http://www.apache.org/licenses/LICENSE-2.0

Unless required by applicable law or agreed to in writing, software
distributed under the License is distributed on an "AS IS" BASIS,
WITHOUT WARRANTIES OR CONDITIONS OF ANY KIND, either express or implied.
See the License for the specific language governing permissions and
limitations under the License.
```<|MERGE_RESOLUTION|>--- conflicted
+++ resolved
@@ -198,7 +198,6 @@
     * 统一收单交易退款查询：client.TradeFastPayRefundQuery()
     * 统一收单交易结算接口：client.TradeOrderSettle()
 * 网页&移动应用 - <font color='#027AFF' size='4'>资金API</font>
-<<<<<<< HEAD
     * 单笔转账接口：client.FundTransUniTransfer()
     * 查询转账订单接口: client.FundTransOrderQuery()
     * 支付宝资金账户资产查询接口：client.FundAccountQuery()
@@ -212,24 +211,8 @@
     * 资金授权撤销接口: client.FundAuthOperationCancel()
     * 批次下单接口: client.FundBatchCreate()
     * 批量转账关单接口: client.FundBatchClose()
+    * 批量转账明细查询接口: client.FundBatchDetailQuery()
     * 现金红包无线支付接口: client.FundTransAppPay()
-=======
-  * 单笔转账接口：client.FundTransUniTransfer()
-  * 查询转账订单接口: client.FundTransOrderQuery()
-  * 支付宝资金账户资产查询接口：client.FundAccountQuery()
-  * 转账业务单据查询接口：client.FundTransCommonQuery()
-  * 资金退回接口: client.FundTransRefund()
-  * 资金授权冻结接口: client.FundAuthOrderFreeze()
-  * 资金授权发码接口: client.FundAuthOrderVoucherCreate()
-  * 线上资金授权冻结接口: client:FundAuthOrderAppFreeze()
-  * 资金授权解冻接口: client.FundAuthOrderUnfreeze()
-  * 资金授权操作查询接口: client.FundAuthOperationDetailQuery()
-  * 资金授权撤销接口: client.FundAuthOperationCancel()
-  * 批次下单接口: client.FundBatchCreate()
-  * 批量转账关单接口: client.FundBatchClose()
-  * 批量转账明细查询接口: client.FundBatchDetailQuery()
-  * 现金红包无线支付接口: client.FundTransAppPay()
->>>>>>> 9e132681
 * 网页&移动应用 - <font color='#027AFF' size='4'>会员API</font>
     * 支付宝会员授权信息查询接口（App支付宝登录）：client.UserInfoShare()
     * 身份认证初始化服务：client.UserCertifyOpenInit()
@@ -819,7 +802,7 @@
 data := "Kf3TdPbzEmhWMuPKtlKxIWDkijhn402w1bxoHL4kLdcKr6jT1jNcIhvDJfjXmJcgDWLjmBiIGJ5acUuSvxLws3WgAkERmtTuiCG10CKLsJiR+AXVk7B2TUQzsq88YVilDz/YAN3647REE7glGmeBPfvUmdbfDzhL9BzvEiuRhABuCYyTMz4iaM8hFjbLB1caaeoOlykYAFMWC5pZi9P8uw=="
 iv := "Cds8j3VYoGvnTp1BrjXdJg=="
 session := "lyY4HPQbaOYzZdG+JcYK9w=="
-
+    
 // 解密开放数据到 BodyMap
 //    encryptedData:包括敏感数据在内的完整用户信息的加密数据
 //    iv:加密算法的初始向量
