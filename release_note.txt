--- conflicted
+++ resolved
@@ -1,14 +1,5 @@
 版本号：Release 1.5.102
 修改记录：
-<<<<<<< HEAD
-   (1) 支付宝：新增 client.PayAppMarketingConsult()，商户前置内容咨询接口。
-   (2) 支付宝：新增
-   (3) 支付宝：新增
-   (4) 支付宝：新增
-   (5) 支付宝：新增
-   (6) 支付宝：新增
-   (7) 支付宝：新增
-=======
    (1) gopay：golang.org/x/crypto v0.23.0 版本升级到 v0.24.0。
    (2) 微信V3：client.V3Refund() 返回值修复错误结构。
    (3) 支付宝：新增 client.AntMerchantShopPageQuery()，店铺分页查询接口。
@@ -27,7 +18,6 @@
    (16) 支付宝：新增 client.OcrServerDetect()，服务端OCR接口。
    (17) 支付宝：新增 client.OcrMobileInitialize()，App端OCR初始化接口。
    (18) 支付宝：新增 client.OcrCommonDetect()，文字识别OCR接口。
->>>>>>> 17ae5dd6
 
 版本号：Release 1.5.101
 修改记录：
